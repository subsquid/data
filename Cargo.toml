[workspace]
members = [
    "crates/archive",
    "crates/array",
    "crates/data",
    "crates/data-client",
    "crates/data-core",
    "crates/data-source",
    "crates/dataset",
    "crates/node",
    "crates/node-example",
    "crates/polars",
    "crates/primitives",
    "crates/query",
    "crates/storage"
]
resolver = "2"

[workspace.dependencies]
anyhow = "1.0.86"
arrow = { version = "53.0.0", default-features = false }
arrow-buffer = "53.0.0"
async-stream = "0.3.6"
borsh = { version = "1.5.1", features = ["derive"] }
bytes = "1.9.0"
clap = "4.5.26"
flate2 = "1.0.35"
futures = "0.3.31"
futures-timer = "3.0.3"
ouroboros = "0.18.5"
parking_lot = "0.12.3"
parquet = "53.0.0"
proptest = "1.4.0"
rayon = "1.10.0"
reqwest = "0.12.11"
scopeguard = "1.2.0"
serde = "1.0.203"
serde_json = "1.0.118"
tempfile = "3.13.0"
tokio = "1.42.0"
tracing = "0.1.41"
tracing-subscriber = "0.3.19"

<<<<<<< HEAD
#[profile.release]
#debug = 1
#codegen-units = 128
#
#[profile.bench]
#codegen-units = 128
=======
[profile.release]
debug = 1
codegen-units = 128
incremental = true

[profile.bench]
debug = 1
codegen-units = 128
incremental = true
>>>>>>> 7c0ac7ad
<|MERGE_RESOLUTION|>--- conflicted
+++ resolved
@@ -18,8 +18,8 @@
 
 [workspace.dependencies]
 anyhow = "1.0.86"
-arrow = { version = "53.0.0", default-features = false }
-arrow-buffer = "53.0.0"
+arrow = { version = "54.1.0", default-features = false }
+arrow-buffer = "54.1.0"
 async-stream = "0.3.6"
 borsh = { version = "1.5.1", features = ["derive"] }
 bytes = "1.9.0"
@@ -29,7 +29,7 @@
 futures-timer = "3.0.3"
 ouroboros = "0.18.5"
 parking_lot = "0.12.3"
-parquet = "53.0.0"
+parquet = "54.1.0"
 proptest = "1.4.0"
 rayon = "1.10.0"
 reqwest = "0.12.11"
@@ -39,23 +39,4 @@
 tempfile = "3.13.0"
 tokio = "1.42.0"
 tracing = "0.1.41"
-tracing-subscriber = "0.3.19"
-
-<<<<<<< HEAD
-#[profile.release]
-#debug = 1
-#codegen-units = 128
-#
-#[profile.bench]
-#codegen-units = 128
-=======
-[profile.release]
-debug = 1
-codegen-units = 128
-incremental = true
-
-[profile.bench]
-debug = 1
-codegen-units = 128
-incremental = true
->>>>>>> 7c0ac7ad
+tracing-subscriber = "0.3.19"