use crate::dataset_config::DatasetConfig;
use anyhow::Context;
use clap::Parser;
use sqd_data_client::reqwest::ReqwestDataClient;
use sqd_node::{DBRef, Node, NodeBuilder};
use sqd_storage::db::DatabaseSettings;
use std::sync::Arc;


#[derive(Parser, Debug)]
#[command(version, about, long_about = None)]
pub struct CLI {
    /// Config file to get dataset specs from
    #[arg(short, long, value_name = "FILE")]
    pub datasets: String,

    /// Database directory
    #[arg(long = "db")]
    pub database_dir: String,

    #[arg(long, value_name = "MB", default_value = "4096")]
    pub data_cache_size: usize,
    
    /// Max number of threads to use for query execution
    #[arg(long)]
    pub query_threads: Option<usize>,

    #[arg(long, hide = true)]
    pub query_queue_size: Option<usize>,

    #[arg(long, hide = true)]
    pub query_urgency: Option<usize>,

    #[arg(long, default_value = "3000")]
<<<<<<< HEAD
    pub port: u16
=======
    pub port: u16,

    #[arg(long)]
    pub with_rocksdb_stats: bool
>>>>>>> 5f76e397
}


impl CLI {
    pub async fn build_node(&self) -> anyhow::Result<(Arc<Node>, DBRef)> {
        let datasets = DatasetConfig::read_config_file(&self.datasets)
            .context("failed to read datasets config")?;

        let db = DatabaseSettings::default()
            .with_data_cache_size(self.data_cache_size)
            .with_rocksdb_stats(self.with_rocksdb_stats)
            .open(&self.database_dir)
            .map(Arc::new)
            .context("failed to open rocksdb database")?;
        
        let mut builder = NodeBuilder::new(db.clone());

        if let Some(size) = self.query_queue_size {
            builder.set_query_queue_size(size);
        }

        if let Some(n) = self.query_urgency {
            builder.set_query_urgency(n);
        }
        
        let http_client = sqd_data_client::reqwest::default_http_client();
        
        for (id, cfg) in datasets {
            let data_sources = cfg.data_sources.into_iter()
                .map(|url| ReqwestDataClient::new(http_client.clone(), url))
                .collect();
            
            let ds = builder.add_dataset(
                id,
                cfg.kind,
                data_sources,
                cfg.retention
            );
            ds.enable_compaction(cfg.enable_compaction);
        }
        
        let node = builder.build().await.map(Arc::new)?;
        
        Ok((node, db))
    }
}<|MERGE_RESOLUTION|>--- conflicted
+++ resolved
@@ -32,14 +32,10 @@
     pub query_urgency: Option<usize>,
 
     #[arg(long, default_value = "3000")]
-<<<<<<< HEAD
-    pub port: u16
-=======
     pub port: u16,
 
     #[arg(long)]
     pub with_rocksdb_stats: bool
->>>>>>> 5f76e397
 }
 
 
