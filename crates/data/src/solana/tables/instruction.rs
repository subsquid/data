<<<<<<< HEAD
use crate::solana::model::Instruction;
use crate::solana::tables::common::{AccountListBuilder, Base58Builder, BytesBuilder, InstructionAddressListBuilder};
use sqd_array::builder::{BooleanBuilder, FixedSizeBinaryBuilder, StringBuilder, UInt32Builder, UInt64Builder};
use sqd_bloom_filter::BloomFilter;
=======
use crate::solana::model::{Block, Instruction};
use crate::solana::tables::common::{AccountListBuilder, Base58Builder, InstructionAddressListBuilder};
use anyhow::Context;
use sqd_array::builder::{BooleanBuilder, StringBuilder, UInt16Builder, UInt32Builder, UInt64Builder, UInt8Builder};
>>>>>>> 540df486
use sqd_data_core::table_builder;


pub const BITS: usize = 64;
pub const NUM_HASHES: usize = 7;


table_builder! {
    InstructionBuilder {
        block_number: UInt64Builder,
        transaction_index: UInt32Builder,
        instruction_address: InstructionAddressListBuilder,
        program_id: Base58Builder,
        data: Base58Builder,
        a0: Base58Builder,
        a1: Base58Builder,
        a2: Base58Builder,
        a3: Base58Builder,
        a4: Base58Builder,
        a5: Base58Builder,
        a6: Base58Builder,
        a7: Base58Builder,
        a8: Base58Builder,
        a9: Base58Builder,
        a10: Base58Builder,
        a11: Base58Builder,
        a12: Base58Builder,
        a13: Base58Builder,
        a14: Base58Builder,
        a15: Base58Builder,
        rest_accounts: AccountListBuilder,
        accounts_bloom: FixedSizeBinaryBuilder = FixedSizeBinaryBuilder::new(64, 0),

        compute_units_consumed: UInt64Builder,
        error: StringBuilder,
        is_committed: BooleanBuilder,
        has_dropped_log_messages: BooleanBuilder,

        d1: UInt8Builder,
        d2: UInt16Builder,
        d4: UInt32Builder,
        d8: UInt64Builder,

        accounts_size: UInt64Builder,
        data_size: UInt64Builder,
    }

    description(d) {
        d.downcast.block_number = vec!["block_number"];
        d.downcast.item_index = vec!["transaction_index", "instruction_address"];
        d.sort_key = vec![
            "d1",
            "program_id",
            "block_number",
            "transaction_index"
        ];
        d.options.add_stats("d1");
        d.options.add_stats("d2");
        d.options.add_stats("d4");
        d.options.add_stats("d8");
        d.options.add_stats("program_id");
        d.options.add_stats("block_number");
        d.options.use_dictionary("program_id");
        d.options.use_dictionary("a0");
        d.options.use_dictionary("a1");
        d.options.use_dictionary("a2");
        d.options.use_dictionary("a3");
        d.options.use_dictionary("a4");
        d.options.use_dictionary("a5");
        d.options.use_dictionary("a6");
        d.options.use_dictionary("a8");
        d.options.use_dictionary("a9");
        d.options.use_dictionary("a10");
        d.options.use_dictionary("a11");
        d.options.use_dictionary("a12");
        d.options.use_dictionary("a13");
        d.options.use_dictionary("a14");
        d.options.use_dictionary("a15");
        d.options.use_dictionary("rest_accounts.list.element");
        d.options.row_group_size = 20_000;
    }
}


impl InstructionBuilder {
    pub fn push(&mut self, block: &Block, row: &Instruction) -> anyhow::Result<()> {
        self.block_number.append(block.header.number);
        self.transaction_index.append(row.transaction_index);

        for address in &row.instruction_address {
            self.instruction_address.values().append(*address);
        }
        self.instruction_address.append();

        self.program_id.append(block.get_account(row.program_id)?);
        self.data.append(&row.data);
        self.data_size.append(row.data.len() as u64);
        self.a0.append_option(row.accounts.first().map(|i| block.get_account(*i)).transpose()?);
        self.a1.append_option(row.accounts.get(1).map(|i| block.get_account(*i)).transpose()?);
        self.a2.append_option(row.accounts.get(2).map(|i| block.get_account(*i)).transpose()?);
        self.a3.append_option(row.accounts.get(3).map(|i| block.get_account(*i)).transpose()?);
        self.a4.append_option(row.accounts.get(4).map(|i| block.get_account(*i)).transpose()?);
        self.a5.append_option(row.accounts.get(5).map(|i| block.get_account(*i)).transpose()?);
        self.a6.append_option(row.accounts.get(6).map(|i| block.get_account(*i)).transpose()?);
        self.a7.append_option(row.accounts.get(7).map(|i| block.get_account(*i)).transpose()?);
        self.a8.append_option(row.accounts.get(8).map(|i| block.get_account(*i)).transpose()?);
        self.a9.append_option(row.accounts.get(9).map(|i| block.get_account(*i)).transpose()?);
        self.a10.append_option(row.accounts.get(10).map(|i| block.get_account(*i)).transpose()?);
        self.a11.append_option(row.accounts.get(11).map(|i| block.get_account(*i)).transpose()?);
        self.a12.append_option(row.accounts.get(12).map(|i| block.get_account(*i)).transpose()?);
        self.a13.append_option(row.accounts.get(13).map(|i| block.get_account(*i)).transpose()?);
        self.a14.append_option(row.accounts.get(14).map(|i| block.get_account(*i)).transpose()?);
        self.a15.append_option(row.accounts.get(15).map(|i| block.get_account(*i)).transpose()?);

        if let Some(accounts) = row.accounts.get(16..) {
            for account in accounts {
                self.rest_accounts.values().append(block.get_account(*account)?);
            }
            self.rest_accounts.append();
        } else {
            self.rest_accounts.append_null();
        }

<<<<<<< HEAD
        self.append_accounts_bloom(&row.accounts);
        let accounts_size = row.accounts.iter().map(|val| val.len() as u64).sum();
        self.accounts_size.append(accounts_size);
=======
        self.accounts_size.append(row.accounts.len() as u64 * 44);
>>>>>>> 540df486

        // meta
        self.compute_units_consumed.append_option(row.compute_units_consumed);
        {
            let err = row.error.as_ref().map(|json| json.to_string());
            let err = err.as_deref();
            self.error.append_option(err);
        }
        self.is_committed.append(row.is_committed);
        self.has_dropped_log_messages.append(row.has_dropped_log_messages);

        // discriminators
        let data = bs58::decode(&row.data).into_vec().context("failed to decode instruction data")?;
        self.d1.append_option(
            data.get(..1)
                .map(|slice| u8::from_be_bytes(slice.try_into().unwrap()))
        );
        self.d2.append_option(
            data.get(..2)
                .map(|slice| u16::from_be_bytes(slice.try_into().unwrap()))
        );
        self.d4.append_option(
            data.get(..4)
                .map(|slice| u32::from_be_bytes(slice.try_into().unwrap()))
        );
        self.d8.append_option(
            data.get(..8)
                .map(|slice| u64::from_be_bytes(slice.try_into().unwrap()))
        );
        
        Ok(())
    }
<<<<<<< HEAD

    fn append_accounts_bloom(&mut self, accounts: &[String]) {
        if accounts.len() > 0 {
            let mut bloom = BloomFilter::<BITS>::new(NUM_HASHES);
            for account in accounts {
                bloom.insert(account);
            }
            let bit_array = bloom.to_byte_array();
            self.accounts_bloom.append(&bit_array);
        } else {
            self.accounts_bloom.append_null();
        }
    }
}


fn write_hex(builder: &mut BytesBuilder, bytes: &[u8]) {
    write!(builder, "0x").unwrap();
    for b in bytes {
        write!(builder, "{:02x}", b).unwrap();
    }
    builder.append("")
=======
>>>>>>> 540df486
}<|MERGE_RESOLUTION|>--- conflicted
+++ resolved
@@ -1,14 +1,8 @@
-<<<<<<< HEAD
-use crate::solana::model::Instruction;
-use crate::solana::tables::common::{AccountListBuilder, Base58Builder, BytesBuilder, InstructionAddressListBuilder};
-use sqd_array::builder::{BooleanBuilder, FixedSizeBinaryBuilder, StringBuilder, UInt32Builder, UInt64Builder};
-use sqd_bloom_filter::BloomFilter;
-=======
-use crate::solana::model::{Block, Instruction};
+use crate::solana::model::{AccountIndex, Block, Instruction};
 use crate::solana::tables::common::{AccountListBuilder, Base58Builder, InstructionAddressListBuilder};
 use anyhow::Context;
-use sqd_array::builder::{BooleanBuilder, StringBuilder, UInt16Builder, UInt32Builder, UInt64Builder, UInt8Builder};
->>>>>>> 540df486
+use sqd_array::builder::{BooleanBuilder, FixedSizeBinaryBuilder, StringBuilder, UInt16Builder, UInt32Builder, UInt64Builder, UInt8Builder};
+use sqd_bloom_filter::BloomFilter;
 use sqd_data_core::table_builder;
 
 
@@ -132,13 +126,8 @@
             self.rest_accounts.append_null();
         }
 
-<<<<<<< HEAD
-        self.append_accounts_bloom(&row.accounts);
-        let accounts_size = row.accounts.iter().map(|val| val.len() as u64).sum();
-        self.accounts_size.append(accounts_size);
-=======
         self.accounts_size.append(row.accounts.len() as u64 * 44);
->>>>>>> 540df486
+        self.append_accounts_bloom(block, &row.accounts)?;
 
         // meta
         self.compute_units_consumed.append_option(row.compute_units_consumed);
@@ -171,29 +160,19 @@
         
         Ok(())
     }
-<<<<<<< HEAD
 
-    fn append_accounts_bloom(&mut self, accounts: &[String]) {
+    fn append_accounts_bloom(&mut self, block: &Block, accounts: &[AccountIndex]) -> anyhow::Result<()> {
         if accounts.len() > 0 {
             let mut bloom = BloomFilter::<BITS>::new(NUM_HASHES);
             for account in accounts {
-                bloom.insert(account);
+                bloom.insert(&block.get_account(*account)?);
             }
-            let bit_array = bloom.to_byte_array();
-            self.accounts_bloom.append(&bit_array);
+            let byte_array = bloom.to_byte_array();
+            self.accounts_bloom.append(&byte_array);
         } else {
             self.accounts_bloom.append_null();
         }
+
+        Ok(())
     }
-}
-
-
-fn write_hex(builder: &mut BytesBuilder, bytes: &[u8]) {
-    write!(builder, "0x").unwrap();
-    for b in bytes {
-        write!(builder, "{:02x}", b).unwrap();
-    }
-    builder.append("")
-=======
->>>>>>> 540df486
 }